from __future__ import unicode_literals
import warnings
from sklearn.feature_extraction.text import strip_tags
from sklearn.feature_extraction.text import strip_accents_unicode
from sklearn.feature_extraction.text import strip_accents_ascii

from sklearn.feature_extraction.text import HashingVectorizer
from sklearn.feature_extraction.text import CountVectorizer
from sklearn.feature_extraction.text import TfidfTransformer
from sklearn.feature_extraction.text import TfidfVectorizer

from sklearn.feature_extraction.text import ENGLISH_STOP_WORDS

from sklearn.grid_search import GridSearchCV
from sklearn.pipeline import Pipeline
from sklearn.svm import LinearSVC

import numpy as np
from nose import SkipTest
from nose.tools import assert_equal
from nose.tools import assert_false
from nose.tools import assert_not_equal
from nose.tools import assert_true
from nose.tools import assert_almost_equal
from numpy.testing import assert_array_almost_equal
from numpy.testing import assert_array_equal
from numpy.testing import assert_raises
from sklearn.utils.testing import assert_in, assert_less, assert_greater

from collections import defaultdict, Mapping
from functools import partial
import pickle
from io import StringIO


JUNK_FOOD_DOCS = (
    "the pizza pizza beer copyright",
    "the pizza burger beer copyright",
    "the the pizza beer beer copyright",
    "the burger beer beer copyright",
    "the coke burger coke copyright",
    "the coke burger burger",
)

NOTJUNK_FOOD_DOCS = (
    "the salad celeri copyright",
    "the salad salad sparkling water copyright",
    "the the celeri celeri copyright",
    "the tomato tomato salad water",
    "the tomato salad water copyright",
)

ALL_FOOD_DOCS = JUNK_FOOD_DOCS + NOTJUNK_FOOD_DOCS


def uppercase(s):
    return strip_accents_unicode(s).upper()


def strip_eacute(s):
    return s.replace('\xe9', 'e')


def split_tokenize(s):
    return s.split()


def lazy_analyze(s):
    return ['the_ultimate_feature']


def test_strip_accents():
    # check some classical latin accentuated symbols
    a = '\xe0\xe1\xe2\xe3\xe4\xe5\xe7\xe8\xe9\xea\xeb'
    expected = 'aaaaaaceeee'
    assert_equal(strip_accents_unicode(a), expected)

    a = '\xec\xed\xee\xef\xf1\xf2\xf3\xf4\xf5\xf6\xf9\xfa\xfb\xfc\xfd'
    expected = 'iiiinooooouuuuy'
    assert_equal(strip_accents_unicode(a), expected)

    # check some arabic
    a = '\u0625'  # halef with a hamza below
    expected = '\u0627'  # simple halef
    assert_equal(strip_accents_unicode(a), expected)

    # mix letters accentuated and not
    a = "this is \xe0 test"
    expected = 'this is a test'
    assert_equal(strip_accents_unicode(a), expected)


def test_to_ascii():
    # check some classical latin accentuated symbols
    a = '\xe0\xe1\xe2\xe3\xe4\xe5\xe7\xe8\xe9\xea\xeb'
    expected = 'aaaaaaceeee'
    assert_equal(strip_accents_ascii(a), expected)

    a = '\xec\xed\xee\xef\xf1\xf2\xf3\xf4\xf5\xf6\xf9\xfa\xfb\xfc\xfd'
    expected = 'iiiinooooouuuuy'
    assert_equal(strip_accents_ascii(a), expected)

    # check some arabic
    a = '\u0625'  # halef with a hamza below
    expected = ''  # halef has no direct ascii match
    assert_equal(strip_accents_ascii(a), expected)

    # mix letters accentuated and not
    a = "this is \xe0 test"
    expected = 'this is a test'
    assert_equal(strip_accents_ascii(a), expected)


def test_word_analyzer_unigrams():
    for Vectorizer in (CountVectorizer, HashingVectorizer):
        wa = Vectorizer(strip_accents='ascii').build_analyzer()
        text = ("J'ai mang\xe9 du kangourou  ce midi, "
                "c'\xe9tait pas tr\xeas bon.")
        expected = ['ai', 'mange', 'du', 'kangourou', 'ce', 'midi',
                    'etait', 'pas', 'tres', 'bon']
        assert_equal(wa(text), expected)

        text = "This is a test, really.\n\n I met Harry yesterday."
        expected = ['this', 'is', 'test', 'really', 'met', 'harry',
                    'yesterday']
        assert_equal(wa(text), expected)

        wa = Vectorizer(input='file').build_analyzer()
        text = StringIO("This is a test with a file-like object!")
        expected = ['this', 'is', 'test', 'with', 'file', 'like',
                    'object']
        assert_equal(wa(text), expected)

        # with custom preprocessor
        wa = Vectorizer(preprocessor=uppercase).build_analyzer()
        text = ("J'ai mang\xe9 du kangourou  ce midi, "
                " c'\xe9tait pas tr\xeas bon.")
        expected = ['AI', 'MANGE', 'DU', 'KANGOUROU', 'CE', 'MIDI',
                    'ETAIT', 'PAS', 'TRES', 'BON']
        assert_equal(wa(text), expected)

        # with custom tokenizer
        wa = Vectorizer(tokenizer=split_tokenize,
                        strip_accents='ascii').build_analyzer()
        text = ("J'ai mang\xe9 du kangourou  ce midi, "
                "c'\xe9tait pas tr\xeas bon.")
        expected = ["j'ai", 'mange', 'du', 'kangourou', 'ce', 'midi,',
                    "c'etait", 'pas', 'tres', 'bon.']
        assert_equal(wa(text), expected)


def test_word_analyzer_unigrams_and_bigrams():
    wa = CountVectorizer(analyzer="word", strip_accents='unicode',
                         ngram_range=(1, 2)).build_analyzer()

    text = "J'ai mang\xe9 du kangourou  ce midi, c'\xe9tait pas tr\xeas bon."
    expected = ['ai', 'mange', 'du', 'kangourou', 'ce', 'midi',
                'etait', 'pas', 'tres', 'bon', 'ai mange', 'mange du',
                'du kangourou', 'kangourou ce', 'ce midi', 'midi etait',
                'etait pas', 'pas tres', 'tres bon']
    assert_equal(wa(text), expected)


def test_unicode_decode_error():
    # decode_error default to strict, so this should fail
    # First, encode (as bytes) a unicode string.
    text = "J'ai mang\xe9 du kangourou  ce midi, c'\xe9tait pas tr\xeas bon."
    text_bytes = text.encode('utf-8')

    # Then let the Analyzer try to decode it as ascii. It should fail,
    # because we have given it an incorrect encoding.
    wa = CountVectorizer(ngram_range=(1, 2), encoding='ascii').build_analyzer()
    assert_raises(UnicodeDecodeError, wa, text_bytes)

    ca = CountVectorizer(analyzer='char', ngram_range=(3, 6),
                         encoding='ascii').build_analyzer()
    assert_raises(UnicodeDecodeError, ca, text_bytes)

    # Check the old interface
    with warnings.catch_warnings(record=True) as w:
        warnings.simplefilter("always")

        ca = CountVectorizer(analyzer='char', ngram_range=(3, 6),
                             charset='ascii').build_analyzer()
        assert_raises(UnicodeDecodeError, ca, text_bytes)

        assert_equal(len(w), 1)
        assert_true(issubclass(w[0].category, DeprecationWarning))
        assert_true("charset" in str(w[0].message).lower())


def test_char_ngram_analyzer():
    cnga = CountVectorizer(analyzer='char', strip_accents='unicode',
                           ngram_range=(3, 6)).build_analyzer()

    text = "J'ai mang\xe9 du kangourou  ce midi, c'\xe9tait pas tr\xeas bon"
    expected = ["j'a", "'ai", 'ai ', 'i m', ' ma']
    assert_equal(cnga(text)[:5], expected)
    expected = ['s tres', ' tres ', 'tres b', 'res bo', 'es bon']
    assert_equal(cnga(text)[-5:], expected)

    text = "This \n\tis a test, really.\n\n I met Harry yesterday"
    expected = ['thi', 'his', 'is ', 's i', ' is']
    assert_equal(cnga(text)[:5], expected)

    expected = [' yeste', 'yester', 'esterd', 'sterda', 'terday']
    assert_equal(cnga(text)[-5:], expected)

    cnga = CountVectorizer(input='file', analyzer='char',
                           ngram_range=(3, 6)).build_analyzer()
    text = StringIO("This is a test with a file-like object!")
    expected = ['thi', 'his', 'is ', 's i', ' is']
    assert_equal(cnga(text)[:5], expected)


def test_char_wb_ngram_analyzer():
    cnga = CountVectorizer(analyzer='char_wb', strip_accents='unicode',
                           ngram_range=(3, 6)).build_analyzer()

    text = "This \n\tis a test, really.\n\n I met Harry yesterday"
    expected = [' th', 'thi', 'his', 'is ', ' thi']
    assert_equal(cnga(text)[:5], expected)

    expected = ['yester', 'esterd', 'sterda', 'terday', 'erday ']
    assert_equal(cnga(text)[-5:], expected)

    cnga = CountVectorizer(input='file', analyzer='char_wb',
                           ngram_range=(3, 6)).build_analyzer()
    text = StringIO("A test with a file-like object!")
    expected = [' a ', ' te', 'tes', 'est', 'st ', ' tes']
    assert_equal(cnga(text)[:6], expected)


def test_countvectorizer_custom_vocabulary():
    vocab = {"pizza": 0, "beer": 1}
    terms = set(vocab.keys())

    # Try a few of the supported types.
    for typ in [dict, list, iter, partial(defaultdict, int)]:
        v = typ(vocab)
        vect = CountVectorizer(vocabulary=v)
        vect.fit(JUNK_FOOD_DOCS)
        if isinstance(v, Mapping):
            assert_equal(vect.vocabulary_, vocab)
        else:
            assert_equal(set(vect.vocabulary_), terms)
        X = vect.transform(JUNK_FOOD_DOCS)
        assert_equal(X.shape[1], len(terms))


def test_countvectorizer_custom_vocabulary_pipeline():
    what_we_like = ["pizza", "beer"]
    pipe = Pipeline([
        ('count', CountVectorizer(vocabulary=what_we_like)),
        ('tfidf', TfidfTransformer())])
    X = pipe.fit_transform(ALL_FOOD_DOCS)
    assert_equal(set(pipe.named_steps['count'].vocabulary_),
                 set(what_we_like))
    assert_equal(X.shape[1], len(what_we_like))


def test_countvectorizer_stop_words():
    cv = CountVectorizer()
    cv.set_params(stop_words='english')
    assert_equal(cv.get_stop_words(), ENGLISH_STOP_WORDS)
    cv.set_params(stop_words='_bad_str_stop_')
    assert_raises(ValueError, cv.get_stop_words)
<<<<<<< HEAD
    cv.set_params(stop_words=u'_bad_unicode_stop_')
=======
    cv.set_params(stop_words='_bad_unicode_stop_')
>>>>>>> c9ba2c39
    assert_raises(ValueError, cv.get_stop_words)
    stoplist = ['some', 'other', 'words']
    cv.set_params(stop_words=stoplist)
    assert_equal(cv.get_stop_words(), stoplist)


def test_countvectorizer_empty_vocabulary():
    try:
        CountVectorizer(vocabulary=[])
        assert False, "we shouldn't get here"
    except ValueError as e:
        assert_in("empty vocabulary", str(e).lower())

    try:
        v = CountVectorizer(max_df=1.0, stop_words="english")
        # fit on stopwords only
        v.fit(["to be or not to be", "and me too", "and so do you"])
        assert False, "we shouldn't get here"
    except ValueError as e:
        assert_in("empty vocabulary", str(e).lower())


def test_fit_countvectorizer_twice():
    cv = CountVectorizer()
    X1 = cv.fit_transform(ALL_FOOD_DOCS[:5])
    X2 = cv.fit_transform(ALL_FOOD_DOCS[5:])
    assert_not_equal(X1.shape[1], X2.shape[1])


def test_tf_idf_smoothing():
    X = [[1, 1, 1],
         [1, 1, 0],
         [1, 0, 0]]
    tr = TfidfTransformer(smooth_idf=True, norm='l2')
    tfidf = tr.fit_transform(X).toarray()
    assert_true((tfidf >= 0).all())

    # check normalization
    assert_array_almost_equal((tfidf ** 2).sum(axis=1), [1., 1., 1.])

    # this is robust to features with only zeros
    X = [[1, 1, 0],
         [1, 1, 0],
         [1, 0, 0]]
    tr = TfidfTransformer(smooth_idf=True, norm='l2')
    tfidf = tr.fit_transform(X).toarray()
    assert_true((tfidf >= 0).all())


def test_tfidf_no_smoothing():
    X = [[1, 1, 1],
         [1, 1, 0],
         [1, 0, 0]]
    tr = TfidfTransformer(smooth_idf=False, norm='l2')
    tfidf = tr.fit_transform(X).toarray()
    assert_true((tfidf >= 0).all())

    # check normalization
    assert_array_almost_equal((tfidf ** 2).sum(axis=1), [1., 1., 1.])

    # the lack of smoothing make IDF fragile in the presence of feature with
    # only zeros
    X = [[1, 1, 0],
         [1, 1, 0],
         [1, 0, 0]]
    tr = TfidfTransformer(smooth_idf=False, norm='l2')

    # First we need to verify that numpy here provides div 0 warnings
    with warnings.catch_warnings(record=True) as w:
        1. / np.array([0.])
        numpy_provides_div0_warning = len(w) == 1

    with warnings.catch_warnings(record=True) as w:
        tfidf = tr.fit_transform(X).toarray()
        if not numpy_provides_div0_warning:
            raise SkipTest("Numpy does not provide div 0 warnings.")
        assert_equal(len(w), 1)
        # For Python 3 compatibility
        if hasattr(w[0].message, 'args'):
            assert_true("divide by zero" in w[0].message.args[0])
        else:
            assert_true("divide by zero" in w[0].message)


def test_sublinear_tf():
    X = [[1], [2], [3]]
    tr = TfidfTransformer(sublinear_tf=True, use_idf=False, norm=None)
    tfidf = tr.fit_transform(X).toarray()
    assert_equal(tfidf[0], 1)
    assert_greater(tfidf[1], tfidf[0])
    assert_greater(tfidf[2], tfidf[1])
    assert_less(tfidf[1], 2)
    assert_less(tfidf[2], 3)


def test_vectorizer():
    # raw documents as an iterator
    train_data = iter(ALL_FOOD_DOCS[:-1])
    test_data = [ALL_FOOD_DOCS[-1]]
    n_train = len(ALL_FOOD_DOCS) - 1

    # test without vocabulary
    v1 = CountVectorizer(max_df=0.5)
    counts_train = v1.fit_transform(train_data)
    if hasattr(counts_train, 'tocsr'):
        counts_train = counts_train.tocsr()
    assert_equal(counts_train[0, v1.vocabulary_["pizza"]], 2)

    # build a vectorizer v1 with the same vocabulary as the one fitted by v1
    v2 = CountVectorizer(vocabulary=v1.vocabulary_)

    # compare that the two vectorizer give the same output on the test sample
    for v in (v1, v2):
        counts_test = v.transform(test_data)
        if hasattr(counts_test, 'tocsr'):
            counts_test = counts_test.tocsr()

        vocabulary = v.vocabulary_
        assert_equal(counts_test[0, vocabulary["salad"]], 1)
        assert_equal(counts_test[0, vocabulary["tomato"]], 1)
        assert_equal(counts_test[0, vocabulary["water"]], 1)

        # stop word from the fixed list
        assert_false("the" in vocabulary)

        # stop word found automatically by the vectorizer DF thresholding
        # words that are high frequent across the complete corpus are likely
        # to be not informative (either real stop words of extraction
        # artifacts)
        assert_false("copyright" in vocabulary)

        # not present in the sample
        assert_equal(counts_test[0, vocabulary["coke"]], 0)
        assert_equal(counts_test[0, vocabulary["burger"]], 0)
        assert_equal(counts_test[0, vocabulary["beer"]], 0)
        assert_equal(counts_test[0, vocabulary["pizza"]], 0)

    # test tf-idf
    t1 = TfidfTransformer(norm='l1')
    tfidf = t1.fit(counts_train).transform(counts_train).toarray()
    assert_equal(len(t1.idf_), len(v1.vocabulary_))
    assert_equal(tfidf.shape, (n_train, len(v1.vocabulary_)))

    # test tf-idf with new data
    tfidf_test = t1.transform(counts_test).toarray()
    assert_equal(tfidf_test.shape, (len(test_data), len(v1.vocabulary_)))

    # test tf alone
    t2 = TfidfTransformer(norm='l1', use_idf=False)
    tf = t2.fit(counts_train).transform(counts_train).toarray()
    assert_equal(t2.idf_, None)

    # test idf transform with unlearned idf vector
    t3 = TfidfTransformer(use_idf=True)
    assert_raises(ValueError, t3.transform, counts_train)

    # test idf transform with incompatible n_features
    X = [[1, 1, 5],
         [1, 1, 0]]
    t3.fit(X)
    X_incompt = [[1, 3],
                 [1, 3]]
    assert_raises(ValueError, t3.transform, X_incompt)

    # L1-normalized term frequencies sum to one
    assert_array_almost_equal(np.sum(tf, axis=1), [1.0] * n_train)

    # test the direct tfidf vectorizer
    # (equivalent to term count vectorizer + tfidf transformer)
    train_data = iter(ALL_FOOD_DOCS[:-1])
    tv = TfidfVectorizer(norm='l1')
    assert_false(tv.fixed_vocabulary)

    tv.max_df = v1.max_df
    tfidf2 = tv.fit_transform(train_data).toarray()
    assert_array_almost_equal(tfidf, tfidf2)

    # test the direct tfidf vectorizer with new data
    tfidf_test2 = tv.transform(test_data).toarray()
    assert_array_almost_equal(tfidf_test, tfidf_test2)

    # test transform on unfitted vectorizer with empty vocabulary
    v3 = CountVectorizer(vocabulary=None)
    assert_raises(ValueError, v3.transform, train_data)

    # ascii preprocessor?
    v3.set_params(strip_accents='ascii', lowercase=False)
    assert_equal(v3.build_preprocessor(), strip_accents_ascii)

    # error on bad strip_accents param
    v3.set_params(strip_accents='_gabbledegook_', preprocessor=None)
    assert_raises(ValueError, v3.build_preprocessor)

    # error with bad analyzer type
    v3.set_params = '_invalid_analyzer_type_'
    assert_raises(ValueError, v3.build_analyzer)


def test_tfidf_vectorizer_setters():
    tv = TfidfVectorizer(norm='l2', use_idf=False, smooth_idf=False,
                         sublinear_tf=False)
    tv.norm = 'l1'
    assert_equal(tv._tfidf.norm, 'l1')
    tv.use_idf = True
    assert_true(tv._tfidf.use_idf)
    tv.smooth_idf = True
    assert_true(tv._tfidf.smooth_idf)
    tv.sublinear_tf = True
    assert_true(tv._tfidf.sublinear_tf)


def test_hashing_vectorizer():
    v = HashingVectorizer()
    X = v.transform(ALL_FOOD_DOCS)
    token_nnz = X.nnz
    assert_equal(X.shape, (len(ALL_FOOD_DOCS), v.n_features))
    assert_equal(X.dtype, v.dtype)

    # By default the hashed values receive a random sign and l2 normalization
    # makes the feature values bounded
    assert_true(np.min(X.data) > -1)
    assert_true(np.min(X.data) < 0)
    assert_true(np.max(X.data) > 0)
    assert_true(np.max(X.data) < 1)

    # Check that the rows are normalized
    for i in range(X.shape[0]):
        assert_almost_equal(np.linalg.norm(X[0].data, 2), 1.0)

    # Check vectorization with some non-default parameters
    v = HashingVectorizer(ngram_range=(1, 2), non_negative=True, norm='l1')
    X = v.transform(ALL_FOOD_DOCS)
    assert_equal(X.shape, (len(ALL_FOOD_DOCS), v.n_features))
    assert_equal(X.dtype, v.dtype)

    # ngrams generate more non zeros
    ngrams_nnz = X.nnz
    assert_true(ngrams_nnz > token_nnz)
    assert_true(ngrams_nnz < 2 * token_nnz)

    # makes the feature values bounded
    assert_true(np.min(X.data) > 0)
    assert_true(np.max(X.data) < 1)

    # Check that the rows are normalized
    for i in range(X.shape[0]):
        assert_almost_equal(np.linalg.norm(X[0].data, 1), 1.0)


def test_feature_names():
<<<<<<< HEAD
    cv = CountVectorizer(max_df=0.5, min_df=1)
=======
    cv = CountVectorizer(max_df=0.5)
>>>>>>> c9ba2c39

    # test for Value error on unfitted/empty vocabulary
    assert_raises(ValueError, cv.get_feature_names)

    X = cv.fit_transform(ALL_FOOD_DOCS)
    n_samples, n_features = X.shape
    assert_equal(len(cv.vocabulary_), n_features)

    feature_names = cv.get_feature_names()
    assert_equal(len(feature_names), n_features)
    assert_array_equal(['beer', 'burger', 'celeri', 'coke', 'pizza',
                        'salad', 'sparkling', 'tomato', 'water'],
                       feature_names)

    for idx, name in enumerate(feature_names):
        assert_equal(idx, cv.vocabulary_.get(name))


def test_vectorizer_max_features():
    vec_factories = (
        CountVectorizer,
        TfidfVectorizer,
    )

    expected_vocabulary = set(['burger', 'beer', 'salad', 'pizza'])
    expected_stop_words = set([u'celeri', u'tomato', u'copyright', u'coke',
                               u'sparkling', u'water', u'the'])

    for vec_factory in vec_factories:
        # test bounded number of extracted features
        vectorizer = vec_factory(max_df=0.6, max_features=4)
        vectorizer.fit(ALL_FOOD_DOCS)
        assert_equal(set(vectorizer.vocabulary_), expected_vocabulary)
        assert_equal(vectorizer.stop_words_, expected_stop_words)


def test_vectorizer_max_df():
    test_data = ['abc', 'dea']  # the letter a occurs in both strings
    vect = CountVectorizer(analyzer='char', max_df=1.0)
    vect.fit(test_data)
    assert_true('a' in vect.vocabulary_.keys())
    assert_equal(len(vect.vocabulary_.keys()), 5)
    assert_equal(len(vect.stop_words_), 0)

    vect.max_df = 0.5
    vect.fit(test_data)
    assert_true('a' not in vect.vocabulary_.keys())  # 'a' is ignored
    assert_equal(len(vect.vocabulary_.keys()), 4)  # the others remain
    assert_true('a' in vect.stop_words_)
    assert_equal(len(vect.stop_words_), 1)

    # absolute count: if in more than one
    vect.max_df = 1
    vect.fit(test_data)
    assert_true('a' not in vect.vocabulary_.keys())  # 'a' is ignored
    assert_equal(len(vect.vocabulary_.keys()), 4)  # the others remain
    assert_true('a' in vect.stop_words_)
    assert_equal(len(vect.stop_words_), 1)


def test_vectorizer_min_df():
    test_data = ['abc', 'dea', 'eat']  # the letter a occurs in both strings
    vect = CountVectorizer(analyzer='char', max_df=1.0, min_df=1)
    vect.fit(test_data)
    assert_true('a' in vect.vocabulary_.keys())
    assert_equal(len(vect.vocabulary_.keys()), 6)
    assert_equal(len(vect.stop_words_), 0)

    vect.min_df = 2
    vect.fit(test_data)
    assert_true('c' not in vect.vocabulary_.keys())  # 'c' is ignored
    assert_equal(len(vect.vocabulary_.keys()), 2)  # only e, a remain
    assert_true('c' in vect.stop_words_)
    assert_equal(len(vect.stop_words_), 4)

    vect.min_df = .5
    vect.fit(test_data)
    assert_true('c' not in vect.vocabulary_.keys())  # 'c' is ignored
    assert_equal(len(vect.vocabulary_.keys()), 2)  # only e, a remain
    assert_true('c' in vect.stop_words_)
    assert_equal(len(vect.stop_words_), 4)


def test_count_binary_occurrences():
    # by default multiple occurrences are counted as longs
    test_data = ['aaabc', 'abbde']
    vect = CountVectorizer(analyzer='char', max_df=1.0)
    X = vect.fit_transform(test_data).toarray()
    assert_array_equal(['a', 'b', 'c', 'd', 'e'], vect.get_feature_names())
    assert_array_equal([[3, 1, 1, 0, 0],
                        [1, 2, 0, 1, 1]], X)

    # using boolean features, we can fetch the binary occurrence info
    # instead.
    vect = CountVectorizer(analyzer='char', max_df=1.0, binary=True)
    X = vect.fit_transform(test_data).toarray()
    assert_array_equal([[1, 1, 1, 0, 0],
                        [1, 1, 0, 1, 1]], X)

    # check the ability to change the dtype
    vect = CountVectorizer(analyzer='char', max_df=1.0,
                           binary=True, dtype=np.float32)
    X_sparse = vect.fit_transform(test_data)
    assert_equal(X_sparse.dtype, np.float32)


def test_hashed_binary_occurrences():
    # by default multiple occurrences are counted as longs
    test_data = ['aaabc', 'abbde']
    vect = HashingVectorizer(analyzer='char', non_negative=True,
                             norm=None)
    X = vect.transform(test_data)
    assert_equal(np.max(X[0:1].data), 3)
    assert_equal(np.max(X[1:2].data), 2)
    assert_equal(X.dtype, np.float64)

    # using boolean features, we can fetch the binary occurrence info
    # instead.
    vect = HashingVectorizer(analyzer='char', non_negative=True, binary=True,
                             norm=None)
    X = vect.transform(test_data)
    assert_equal(np.max(X.data), 1)
    assert_equal(X.dtype, np.float64)

    # check the ability to change the dtype
    vect = HashingVectorizer(analyzer='char', non_negative=True, binary=True,
                             norm=None, dtype=np.float64)
    X = vect.transform(test_data)
    assert_equal(X.dtype, np.float64)


def test_vectorizer_inverse_transform():
    # raw documents
    data = ALL_FOOD_DOCS
    for vectorizer in (TfidfVectorizer(), CountVectorizer()):
        transformed_data = vectorizer.fit_transform(data)
        inversed_data = vectorizer.inverse_transform(transformed_data)
        analyze = vectorizer.build_analyzer()
        for doc, inversed_terms in zip(data, inversed_data):
            terms = np.sort(np.unique(analyze(doc)))
            inversed_terms = np.sort(np.unique(inversed_terms))
            assert_array_equal(terms, inversed_terms)

        # Test that inverse_transform also works with numpy arrays
        transformed_data = transformed_data.toarray()
        inversed_data2 = vectorizer.inverse_transform(transformed_data)
        for terms, terms2 in zip(inversed_data, inversed_data2):
            assert_array_equal(np.sort(terms), np.sort(terms2))


def test_count_vectorizer_pipeline_grid_selection():
    # raw documents
    data = JUNK_FOOD_DOCS + NOTJUNK_FOOD_DOCS
    # simulate iterables
    train_data = iter(data[1:-1])
    test_data = iter([data[0], data[-1]])

    # label junk food as -1, the others as +1
    y = np.ones(len(data))
    y[:6] = -1
    y_train = y[1:-1]
    y_test = np.array([y[0], y[-1]])

    pipeline = Pipeline([('vect', CountVectorizer()),
                         ('svc', LinearSVC())])

    parameters = {
        'vect__ngram_range': [(1, 1), (1, 2)],
        'svc__loss': ('l1', 'l2')
    }

    # find the best parameters for both the feature extraction and the
    # classifier
    grid_search = GridSearchCV(pipeline, parameters, n_jobs=1)

    # cross-validation doesn't work if the length of the data is not known,
    # hence use lists instead of iterators
    pred = grid_search.fit(list(train_data), y_train).predict(list(test_data))
    assert_array_equal(pred, y_test)

    # on this toy dataset bigram representation which is used in the last of
    # the grid_search is considered the best estimator since they all converge
    # to 100% accuracy models
    assert_equal(grid_search.best_score_, 1.0)
    best_vectorizer = grid_search.best_estimator_.named_steps['vect']
    assert_equal(best_vectorizer.ngram_range, (1, 1))


def test_vectorizer_pipeline_grid_selection():
    # raw documents
    data = JUNK_FOOD_DOCS + NOTJUNK_FOOD_DOCS
    # simulate iterables
    train_data = iter(data[1:-1])
    test_data = iter([data[0], data[-1]])

    # label junk food as -1, the others as +1
    y = np.ones(len(data))
    y[:6] = -1
    y_train = y[1:-1]
    y_test = np.array([y[0], y[-1]])

    pipeline = Pipeline([('vect', TfidfVectorizer()),
                         ('svc', LinearSVC())])

    parameters = {
        'vect__ngram_range': [(1, 1), (1, 2)],
        'vect__norm': ('l1', 'l2'),
        'svc__loss': ('l1', 'l2'),
    }

    # find the best parameters for both the feature extraction and the
    # classifier
    grid_search = GridSearchCV(pipeline, parameters, n_jobs=1)

    # cross-validation doesn't work if the length of the data is not known,
    # hence use lists instead of iterators
    pred = grid_search.fit(list(train_data), y_train).predict(list(test_data))
    assert_array_equal(pred, y_test)

    # on this toy dataset bigram representation which is used in the last of
    # the grid_search is considered the best estimator since they all converge
    # to 100% accuracy models
    assert_equal(grid_search.best_score_, 1.0)
    best_vectorizer = grid_search.best_estimator_.named_steps['vect']
    assert_equal(best_vectorizer.ngram_range, (1, 1))
    assert_equal(best_vectorizer.norm, 'l2')
    assert_false(best_vectorizer.fixed_vocabulary)


def test_vectorizer_unicode():
    # tests that the count vectorizer works with cyrillic.
    document = (
        "\xd0\x9c\xd0\xb0\xd1\x88\xd0\xb8\xd0\xbd\xd0\xbd\xd0\xbe\xd0"
        "\xb5 \xd0\xbe\xd0\xb1\xd1\x83\xd1\x87\xd0\xb5\xd0\xbd\xd0\xb8\xd0"
        "\xb5 \xe2\x80\x94 \xd0\xbe\xd0\xb1\xd1\x88\xd0\xb8\xd1\x80\xd0\xbd"
        "\xd1\x8b\xd0\xb9 \xd0\xbf\xd0\xbe\xd0\xb4\xd1\x80\xd0\xb0\xd0\xb7"
        "\xd0\xb4\xd0\xb5\xd0\xbb \xd0\xb8\xd1\x81\xd0\xba\xd1\x83\xd1\x81"
        "\xd1\x81\xd1\x82\xd0\xb2\xd0\xb5\xd0\xbd\xd0\xbd\xd0\xbe\xd0\xb3"
        "\xd0\xbe \xd0\xb8\xd0\xbd\xd1\x82\xd0\xb5\xd0\xbb\xd0\xbb\xd0"
        "\xb5\xd0\xba\xd1\x82\xd0\xb0, \xd0\xb8\xd0\xb7\xd1\x83\xd1\x87"
        "\xd0\xb0\xd1\x8e\xd1\x89\xd0\xb8\xd0\xb9 \xd0\xbc\xd0\xb5\xd1\x82"
        "\xd0\xbe\xd0\xb4\xd1\x8b \xd0\xbf\xd0\xbe\xd1\x81\xd1\x82\xd1\x80"
        "\xd0\xbe\xd0\xb5\xd0\xbd\xd0\xb8\xd1\x8f \xd0\xb0\xd0\xbb\xd0\xb3"
        "\xd0\xbe\xd1\x80\xd0\xb8\xd1\x82\xd0\xbc\xd0\xbe\xd0\xb2, \xd1\x81"
        "\xd0\xbf\xd0\xbe\xd1\x81\xd0\xbe\xd0\xb1\xd0\xbd\xd1\x8b\xd1\x85 "
        "\xd0\xbe\xd0\xb1\xd1\x83\xd1\x87\xd0\xb0\xd1\x82\xd1\x8c\xd1\x81\xd1"
        "\x8f.")

    vect = CountVectorizer()
    X_counted = vect.fit_transform([document])
    assert_equal(X_counted.shape, (1, 15))

    vect = HashingVectorizer(norm=None, non_negative=True)
    X_hashed = vect.transform([document])
    assert_equal(X_hashed.shape, (1, 2 ** 20))

    # No collisions on such a small dataset
    assert_equal(X_counted.nnz, X_hashed.nnz)

    # When norm is None and non_negative, the tokens are counted up to
    # collisions
    assert_array_equal(np.sort(X_counted.data), np.sort(X_hashed.data))


def test_tfidf_vectorizer_with_fixed_vocabulary():
    # non regression smoke test for inheritance issues
    vocabulary = ['pizza', 'celeri']
    vect = TfidfVectorizer(vocabulary=vocabulary)
    assert_true(vect.fixed_vocabulary)
    X_1 = vect.fit_transform(ALL_FOOD_DOCS)
    X_2 = vect.transform(ALL_FOOD_DOCS)
    assert_array_almost_equal(X_1.toarray(), X_2.toarray())
    assert_true(vect.fixed_vocabulary)


def test_pickling_vectorizer():
    instances = [
        HashingVectorizer(),
        HashingVectorizer(norm='l1'),
        HashingVectorizer(binary=True),
        HashingVectorizer(ngram_range=(1, 2)),
        CountVectorizer(),
        CountVectorizer(preprocessor=strip_tags),
        CountVectorizer(analyzer=lazy_analyze),
        CountVectorizer(preprocessor=strip_tags).fit(JUNK_FOOD_DOCS),
        CountVectorizer(strip_accents=strip_eacute).fit(JUNK_FOOD_DOCS),
        TfidfVectorizer(),
        TfidfVectorizer(analyzer=lazy_analyze),
        TfidfVectorizer().fit(JUNK_FOOD_DOCS),
    ]

    for orig in instances:
        s = pickle.dumps(orig)
        copy = pickle.loads(s)
        assert_equal(type(copy), orig.__class__)
        assert_equal(copy.get_params(), orig.get_params())
        assert_array_equal(
            copy.fit_transform(JUNK_FOOD_DOCS).toarray(),
            orig.fit_transform(JUNK_FOOD_DOCS).toarray())


def test_pickling_transformer():
    X = CountVectorizer().fit_transform(JUNK_FOOD_DOCS)
    orig = TfidfTransformer().fit(X)
    s = pickle.dumps(orig)
    copy = pickle.loads(s)
    assert_equal(type(copy), orig.__class__)
    assert_array_equal(
        copy.fit_transform(X).toarray(),
        orig.fit_transform(X).toarray())<|MERGE_RESOLUTION|>--- conflicted
+++ resolved
@@ -265,11 +265,7 @@
     assert_equal(cv.get_stop_words(), ENGLISH_STOP_WORDS)
     cv.set_params(stop_words='_bad_str_stop_')
     assert_raises(ValueError, cv.get_stop_words)
-<<<<<<< HEAD
-    cv.set_params(stop_words=u'_bad_unicode_stop_')
-=======
     cv.set_params(stop_words='_bad_unicode_stop_')
->>>>>>> c9ba2c39
     assert_raises(ValueError, cv.get_stop_words)
     stoplist = ['some', 'other', 'words']
     cv.set_params(stop_words=stoplist)
@@ -520,11 +516,7 @@
 
 
 def test_feature_names():
-<<<<<<< HEAD
-    cv = CountVectorizer(max_df=0.5, min_df=1)
-=======
     cv = CountVectorizer(max_df=0.5)
->>>>>>> c9ba2c39
 
     # test for Value error on unfitted/empty vocabulary
     assert_raises(ValueError, cv.get_feature_names)
