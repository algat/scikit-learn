--- conflicted
+++ resolved
@@ -10,11 +10,8 @@
 import numpy.linalg as la
 from scipy import sparse
 from distutils.version import LooseVersion
-<<<<<<< HEAD
-=======
 
 from sklearn.utils import gen_batches
->>>>>>> cd12906c
 
 from sklearn.utils.testing import assert_almost_equal
 from sklearn.utils.testing import clean_warning_registry
@@ -30,11 +27,8 @@
 from sklearn.utils.testing import assert_false
 from sklearn.utils.testing import assert_warns_message
 from sklearn.utils.testing import assert_no_warnings
-<<<<<<< HEAD
-=======
 from sklearn.utils.testing import ignore_warnings
 from sklearn.utils.testing import assert_allclose
->>>>>>> cd12906c
 
 from sklearn.utils.sparsefuncs import mean_variance_axis
 from sklearn.preprocessing.data import _transform_selected
@@ -123,24 +117,6 @@
     X_poly = interact.fit_transform(X)
     assert_array_almost_equal(X_poly, P2[:, [0, 1, 2, 4]])
 
-<<<<<<< HEAD
-
-def test_scaler_1d():
-    # Test scaling of dataset along single axis
-    rng = np.random.RandomState(0)
-    X = rng.randn(5)
-    X_orig_copy = X.copy()
-
-    scaler = StandardScaler()
-    X_scaled = scaler.fit(X).transform(X, copy=False)
-    assert_array_almost_equal(X_scaled.mean(axis=0), 0.0)
-    assert_array_almost_equal(X_scaled.std(axis=0), 1.0)
-
-    # check inverse transform
-    X_scaled_back = scaler.inverse_transform(X_scaled)
-    assert_array_almost_equal(X_scaled_back, X_orig_copy)
-=======
->>>>>>> cd12906c
 
 def test_standard_scaler_1d():
     # Test scaling of dataset along single axis
@@ -234,45 +210,6 @@
     assert_array_almost_equal(x_big_centered, x_small_scaled)
 
 
-def test_standard_scaler_numerical_stability():
-    """Test numerical stability of scaling"""
-    # np.log(1e-5) is taken because of its floating point representation
-    # was empirically found to cause numerical problems with np.mean & np.std.
-
-    x = np.zeros(8, dtype=np.float64) + np.log(1e-5, dtype=np.float64)
-    if LooseVersion(np.__version__) >= LooseVersion('1.9'):
-        # This does not raise a warning as the number of samples is too low
-        # to trigger the problem in recent numpy
-        x_scaled = assert_no_warnings(scale, x)
-        assert_array_almost_equal(scale(x), np.zeros(8))
-    else:
-        w = "standard deviation of the data is probably very close to 0"
-        x_scaled = assert_warns_message(UserWarning, w, scale, x)
-        assert_array_almost_equal(x_scaled, np.zeros(8))
-
-    # with 2 more samples, the std computation run into numerical issues:
-    x = np.zeros(10, dtype=np.float64) + np.log(1e-5, dtype=np.float64)
-    w = "standard deviation of the data is probably very close to 0"
-    x_scaled = assert_warns_message(UserWarning, w, scale, x)
-    assert_array_almost_equal(x_scaled, np.zeros(10))
-
-    x = np.ones(10, dtype=np.float64) * 1e-100
-    x_small_scaled = assert_no_warnings(scale, x)
-    assert_array_almost_equal(x_small_scaled, np.zeros(10))
-
-    # Large values can cause (often recoverable) numerical stability issues:
-    x_big = np.ones(10, dtype=np.float64) * 1e100
-    w = "Dataset may contain too large values"
-    x_big_scaled = assert_warns_message(UserWarning, w, scale, x_big)
-    assert_array_almost_equal(x_big_scaled, np.zeros(10))
-    assert_array_almost_equal(x_big_scaled, x_small_scaled)
-
-    x_big_centered = assert_warns_message(UserWarning, w, scale, x_big,
-                                          with_std=False)
-    assert_array_almost_equal(x_big_centered, np.zeros(10))
-    assert_array_almost_equal(x_big_centered, x_small_scaled)
-
-
 def test_scaler_2d_arrays():
     # Test scaling of 2d array along first axis
     rng = np.random.RandomState(0)
@@ -590,19 +527,6 @@
     X_trans = minmax_scale(X, feature_range=(1, 2))
     assert_array_almost_equal(X_trans, X_expected_1_2)
 
-<<<<<<< HEAD
-def test_min_max_scaler_1d():
-    # Test scaling of dataset along single axis
-    rng = np.random.RandomState(0)
-    X = rng.randn(5)
-    X_orig_copy = X.copy()
-
-    scaler = MinMaxScaler()
-    X_scaled = scaler.fit(X).transform(X)
-    assert_array_almost_equal(X_scaled.min(axis=0), 0.0)
-    assert_array_almost_equal(X_scaled.max(axis=0), 1.0)
-=======
->>>>>>> cd12906c
 
 def test_minmax_scale_axis1():
     X = iris.data
@@ -1350,11 +1274,7 @@
 
 def test_center_kernel():
     # Test that KernelCenterer is equivalent to StandardScaler
-<<<<<<< HEAD
-       # in feature space
-=======
     # in feature space
->>>>>>> cd12906c
     rng = np.random.RandomState(0)
     X_fit = rng.random_sample((5, 4))
     scaler = StandardScaler(with_std=False)
