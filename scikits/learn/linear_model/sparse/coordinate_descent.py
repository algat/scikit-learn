# Author: Alexandre Gramfort <alexandre.gramfort@inria.fr>
#         Olivier Grisel <olivier.grisel@ensta.org>
#
# License: BSD Style.
"""Implementation of coordinate descent for the Elastic Net with sparse data.
"""

import warnings
import numpy as np
from scipy import sparse

from ..base import LinearModel
from . import cd_fast_sparse


class ElasticNet(LinearModel):
    """Linear Model trained with L1 and L2 prior as regularizer

    This implementation works on scipy.sparse X and dense coef_.

    rho=1 is the lasso penalty. Currently, rho <= 0.01 is not
    reliable, unless you supply your own sequence of alpha.

    Parameters
    ----------
    alpha : float
        Constant that multiplies the L1 term. Defaults to 1.0
    rho : float
        The ElasticNet mixing parameter, with 0 < rho <= 1.
    coef_ : ndarray of shape n_features
        The initial coeffients to warm-start the optimization
    fit_intercept: bool
        Whether the intercept should be estimated or not. If False, the
        data is assumed to be already centered.

        TODO: fit_intercept=True is not yet implemented

    Notes
    -----
    The parameter rho corresponds to alpha in the glmnet R package
    while alpha corresponds to the lambda parameter in glmnet.
    """

<<<<<<< HEAD
    def __init__(self, alpha=1.0, rho=0.5, fit_intercept=False, normalize=False):
=======
    def __init__(self, alpha=1.0, rho=0.5, fit_intercept=False,
                 max_iter=1000, tol=1e-4):
>>>>>>> ce9814bb
        if fit_intercept:
            raise NotImplementedError("fit_intercept=True is not implemented")
        self.alpha = alpha
        self.rho = rho
        self.fit_intercept = fit_intercept
        self.normalize = normalize
        self.intercept_ = 0.0
        self.max_iter = max_iter
        self.tol = tol
        self._set_coef(None)

    def _set_coef(self, coef_):
        self.coef_ = coef_
        if coef_ is None:
            self.sparse_coef_ = None
        else:
            # sparse representation of the fitted coef for the predict method
            self.sparse_coef_ = sparse.csr_matrix(coef_)

    def fit(self, X, y):
        """Fit current model with coordinate descent

        X is expected to be a sparse matrix. For maximum efficiency, use a
        sparse matrix in CSC format (scipy.sparse.csc_matrix)
        """
        X = sparse.csc_matrix(X)
        y = np.asanyarray(y, dtype=np.float64)

        # NOTE: we are explicitly not centering the data the naive way to
        # avoid breaking the sparsity of X

        n_samples, n_features = X.shape[0], X.shape[1]
        if self.coef_ is None:
            self.coef_ = np.zeros(n_features, dtype=np.float64)

        alpha = self.alpha * self.rho * n_samples
        beta = self.alpha * (1.0 - self.rho) * n_samples
        X_data = np.array(X.data, np.float64)

        # TODO: add support for non centered data
        coef_, self.dual_gap_, self.eps_ = \
                cd_fast_sparse.enet_coordinate_descent(
                    self.coef_, alpha, beta, X_data, X.indices, X.indptr, y,
                    self.max_iter, self.tol)

        # update self.coef_ and self.sparse_coef_ consistently
        self._set_coef(coef_)

        if self.dual_gap_ > self.eps_:
            warnings.warn('Objective did not converge, you might want'
                                'to increase the number of iterations')

        # XXX TODO: implement intercept_ fitting

        # return self for chaining fit and predict calls
        return self

    def predict(self, X):
        """Predict using the linear model

        Parameters
        ----------
        X : scipy.sparse matrix of shape [n_samples, n_features]

        Returns
        -------
        array, shape = [n_samples] with the predicted real values
        """
        # np.dot only works correctly if both arguments are sparse matrices
        if not sparse.issparse(X):
            X = sparse.csr_matrix(X)
        return np.ravel(np.dot(self.sparse_coef_, X.T).todense()
                        + self.intercept_)


class Lasso(ElasticNet):
    """Linear Model trained with L1 prior as regularizer

    This implementation works on scipy.sparse X and dense coef_. Technically
    this is the same as Elastic Net with the L2 penalty set to zero.

    Parameters
    ----------
    alpha : float
        Constant that multiplies the L1 term. Defaults to 1.0
    coef_ : ndarray of shape n_features
        The initial coeffients to warm-start the optimization
    fit_intercept: bool
        Whether the intercept should be estimated or not. If False, the
        data is assumed to be already centered.

    """

<<<<<<< HEAD
    def __init__(self, alpha=1.0, fit_intercept=False, normalize=False):
        super(Lasso, self).__init__(alpha=alpha, rho=1.0,
                                    fit_intercept=fit_intercept,
                                    normalize=normalize)
=======
    def __init__(self, alpha=1.0, fit_intercept=False, max_iter=1000, tol=1e-4):
        super(Lasso, self).__init__(
            alpha=alpha, rho=1.0, fit_intercept=fit_intercept, max_iter=max_iter,
            tol=tol)
>>>>>>> ce9814bb
<|MERGE_RESOLUTION|>--- conflicted
+++ resolved
@@ -41,12 +41,8 @@
     while alpha corresponds to the lambda parameter in glmnet.
     """
 
-<<<<<<< HEAD
-    def __init__(self, alpha=1.0, rho=0.5, fit_intercept=False, normalize=False):
-=======
     def __init__(self, alpha=1.0, rho=0.5, fit_intercept=False,
-                 max_iter=1000, tol=1e-4):
->>>>>>> ce9814bb
+                 max_iter=1000, tol=1e-4, normalize=True):
         if fit_intercept:
             raise NotImplementedError("fit_intercept=True is not implemented")
         self.alpha = alpha
@@ -140,14 +136,7 @@
 
     """
 
-<<<<<<< HEAD
     def __init__(self, alpha=1.0, fit_intercept=False, normalize=False):
         super(Lasso, self).__init__(alpha=alpha, rho=1.0,
                                     fit_intercept=fit_intercept,
-                                    normalize=normalize)
-=======
-    def __init__(self, alpha=1.0, fit_intercept=False, max_iter=1000, tol=1e-4):
-        super(Lasso, self).__init__(
-            alpha=alpha, rho=1.0, fit_intercept=fit_intercept, max_iter=max_iter,
-            tol=tol)
->>>>>>> ce9814bb
+                                    normalize=normalize)